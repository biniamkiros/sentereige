# ሰንጠረዥ (Sentereige) - React Layout Component

## ባህሪያት / Features

- 🖥️ Responsive Grid & List Layouts: Seamlessly adapt to any screen size for a polished user experience.
- 📦 Drag-and-Drop Sorting: Intuitive reordering of items within a single grid or list.
- ↔️ Multi-Grid Drag & Drop: Move items across multiple grids or lists with shared groupId.
- 🚀 Virtual Scrolling: Optimize performance for large datasets by rendering only visible items.
- 🛠️ Customizable Drag Handles: Define custom drag handles for tailored interactions.

## ማሳያዎች / Demos

<<<<<<< HEAD
<div style="display: flex; justify-content: space-between; margin: 20px 0;">
  <div style="width: 30%;">
    <h4>የፍርግርግ አቀማመጥ / Grid Layout</h4>
    <video src="https://github.com/user-attachments/assets/47170e8b-5a97-4965-9ba3-594fb820d9d7" type="video/mp4" width="100%" controls></video>
  </div>
  <div style="width: 30%;">
    <h4>የዝርዝር አቀማመጥ / List Layout</h4>
    <video src="https://github.com/user-attachments/assets/2f86e771-945b-45ed-b872-f4a8c2cb79f3" type="video/mp4" width="100%" controls></video>
  </div>
  <div style="width: 30%;">
    <h4>የካንባን ሰንጠረዥ / Kanban Board</h4>
    <video src="https://github.com/user-attachments/assets/b5b3c2d0-720b-4700-8685-930d26775d52" type="video/mp4" width="100%" controls></video>
  </div>
</div>
=======
| Grid Layout | List Layout | Kanban Board |
|------------|------------|-------------|
| ![Grid Demo](https://github.com/user-attachments/assets/47170e8b-5a97-4965-9ba3-594fb820d9d7) | ![List Demo](https://github.com/user-attachments/assets/2f86e771-945b-45ed-b872-f4a8c2cb79f3) | ![Kanban Demo](https://github.com/user-attachments/assets/b5b3c2d0-720b-4700-8685-930d26775d52) |
| **የፍርግርግ አቀማመጥ** | **የዝርዝር አቀማመጥ** | **የካንባን ሰንጠረዥ** |



>>>>>>> 5eab66e9

## ለመጫን / Installation

```bash
npm install sentereige
```

## መሰረታዊ አጠቃቀም / Basic Usage

### ዝርዝር አቀማመጥ / List Layout

```jsx
import { Sentereige } from "sentereige";

function TodoList() {
  return (
    <Sentereige mode="list" isSortable>
      {items.map((item) => (
        <div key={item.id} className="drag-handle">
          {item.content}
        </div>
      ))}
    </Sentereige>
  );
}
```

### በሰንጠረዦች መካከል ማዘዋወር / Cross-Container Drag

```jsx
<>
  <Sentereige groupId="shared" mode="grid">
    {/* Grid items */}
  </Sentereige>

  <Sentereige groupId="shared" mode="list">
    {/* List items */}
  </Sentereige>
</>
```

## የላቁ ምሳሌዎች / Advanced Examples

### ካንባን ሰንጠረዥ / Kanban Board

```jsx
<Sentereige
  mode="grid"
  dragHandleSelector=".drag-handle"
  style={{ background: "#f5f5f5" }}
>
  {columns.map((col) => (
    <Sentereige
      key={col.id}
      id={col.id}
      groupId="board"
      mode="list"
      isSortable
      onMovedEvent={(key, fromGroup, fromPos, toGroup, toPos) => {
        console.log(`Moved ${key} from ${fromGroup} to ${toGroup}`);
      }}
      style={{ background: "#ffffff" }}
    >
      {col.items.map((item) => (
        <KanbanCard key={item.id} {...item} className="drag-handle" />
      ))}
    </Sentereige>
  ))}
</Sentereige>
```

## API ማጣቀሻ / API Reference

### Props

| Prop                 | Type               | Description                                                         |
| -------------------- | ------------------ | ------------------------------------------------------------------- |
| `mode`               | `"grid" \| "list"` | Sets the layout type: grid or list.                                 |
| `isSortable`         | `boolean`          | Enables drag-and-drop sorting within the container.                 |
| `groupId`            | `string`           | Groups containers for cross-container drag-and-drop.                |
| `dragHandleSelector` | `string`           | CSS selector for custom drag handles (e.g., `.drag-handle`).        |
| `dragSources`        | `array`            | Configurations for external drag sources.                           |
| `options`            | `object`           | Advanced settings:                                                  |
|                      |                    | - `gutter`: Spacing between items (px).                             |
|                      |                    | - `scrollSpeed`: Auto-scroll speed during drag.                     |
|                      |                    | - `reactSpringTension`: Animation tension for drag interactions.    |
| `onMovedEvent`       | `function`         | Callback triggered after a drag completes. See below for signature. |
| `onItemClick`        | `function`         | Callback triggered on item click. See below for signature.          |

### Callbacks

```jsx
// Signature for onMovedEvent
(key: string, fromGroupId: string, fromIndex: number,
 toGroupId: string, toIndex: number) => void

// Signature for onItemClick
(key: string) => void
```

## ተጨማሪ ምክሮች / Additional Tips

### አፈፃፀም ማሻሻያ / Performance Optimization

- Use stable keys for items

### ተደራሽነት / Accessibility

- Add ARIA labels for draggable items
- Implement keyboard navigation
- Provide screen reader announcements

## ለማበልጸግ / Development

```bash
npm run dev  # Start Storybook
npm run build  # Build package
```

## ፈቃድ / License

MIT License

Copyright (c) 2025 Biniam Kiros

Permission is hereby granted, free of charge, to any person obtaining a copy
of this software and associated documentation files (the "Software"), to deal
in the Software without restriction, including without limitation the rights
to use, copy, modify, merge, publish, distribute, sublicense, and/or sell
copies of the Software, and to permit persons to whom the Software is
furnished to do so, subject to the following conditions:

The above copyright notice and this permission notice shall be included in all
copies or substantial portions of the Software.

THE SOFTWARE IS PROVIDED "AS IS", WITHOUT WARRANTY OF ANY KIND, EXPRESS OR
IMPLIED, INCLUDING BUT NOT LIMITED TO THE WARRANTIES OF MERCHANTABILITY,
FITNESS FOR A PARTICULAR PURPOSE AND NONINFRINGEMENT. IN NO EVENT SHALL THE
AUTHORS OR COPYRIGHT HOLDERS BE LIABLE FOR ANY CLAIM, DAMAGES OR OTHER
LIABILITY, WHETHER IN AN ACTION OF CONTRACT, TORT OR OTHERWISE, ARISING FROM,
OUT OF OR IN CONNECTION WITH THE SOFTWARE OR THE USE OR OTHER DEALINGS IN THE
SOFTWARE.<|MERGE_RESOLUTION|>--- conflicted
+++ resolved
@@ -10,9 +10,8 @@
 
 ## ማሳያዎች / Demos
 
-<<<<<<< HEAD
 <div style="display: flex; justify-content: space-between; margin: 20px 0;">
-  <div style="width: 30%;">
+  <div style="width: 34%;">
     <h4>የፍርግርግ አቀማመጥ / Grid Layout</h4>
     <video src="https://github.com/user-attachments/assets/47170e8b-5a97-4965-9ba3-594fb820d9d7" type="video/mp4" width="100%" controls></video>
   </div>
@@ -20,20 +19,11 @@
     <h4>የዝርዝር አቀማመጥ / List Layout</h4>
     <video src="https://github.com/user-attachments/assets/2f86e771-945b-45ed-b872-f4a8c2cb79f3" type="video/mp4" width="100%" controls></video>
   </div>
-  <div style="width: 30%;">
+  <div style="width: 28%;">
     <h4>የካንባን ሰንጠረዥ / Kanban Board</h4>
     <video src="https://github.com/user-attachments/assets/b5b3c2d0-720b-4700-8685-930d26775d52" type="video/mp4" width="100%" controls></video>
   </div>
 </div>
-=======
-| Grid Layout | List Layout | Kanban Board |
-|------------|------------|-------------|
-| ![Grid Demo](https://github.com/user-attachments/assets/47170e8b-5a97-4965-9ba3-594fb820d9d7) | ![List Demo](https://github.com/user-attachments/assets/2f86e771-945b-45ed-b872-f4a8c2cb79f3) | ![Kanban Demo](https://github.com/user-attachments/assets/b5b3c2d0-720b-4700-8685-930d26775d52) |
-| **የፍርግርግ አቀማመጥ** | **የዝርዝር አቀማመጥ** | **የካንባን ሰንጠረዥ** |
-
-
-
->>>>>>> 5eab66e9
 
 ## ለመጫን / Installation
 
